--- conflicted
+++ resolved
@@ -75,11 +75,8 @@
 		NewRDSMariaDBDataSource,
 		NewAuroraPostgresParameterGroupDataSource,
 		NewRDSMySQLDataSource,
-<<<<<<< HEAD
 		NewRDSMSSQLDataSource,
-=======
 		NewNeptuneParameterGroupDataSource,
->>>>>>> 0193c078
 	}
 }
 
